--- conflicted
+++ resolved
@@ -619,15 +619,13 @@
     def _repr_html_(self):
         return self._tablify().get_html_string()
 
-<<<<<<< HEAD
+    def __len__(self):
+        return len(self.tables)
+
     def to_dict(self):
         """Serialize representation of the tableset for local caching."""
         return {'tables': [table.to_dict() for table in self.tables]}
 
-=======
-    def __len__(self):
-        return len(self.tables)
->>>>>>> 757592bc
 
 class ColumnSet(object):
     """
@@ -993,15 +991,7 @@
         else:
             db_filename = None
 
-<<<<<<< HEAD
         return {
-=======
-        user = os.path.expanduser("~")
-        #if not os.path.exists(user,".db.py_"):
-        #    os.makedirs(user,".db.py_")
-        dotfile = os.path.join(user, ".db.py_" + profile)
-        creds = {
->>>>>>> 757592bc
             "username": self.username,
             "password": self.password,
             "hostname": self.hostname,
